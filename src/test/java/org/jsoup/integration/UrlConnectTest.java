--- conflicted
+++ resolved
@@ -337,8 +337,6 @@
         Document doc = res.parse(); // would throw an error if charset unsupported
         assertEquals("ISO-8859-1", res.charset());
     }
-<<<<<<< HEAD
-=======
 
     @Test
     public void baseHrefCorrectAfterHttpEquiv() throws IOException {
@@ -348,5 +346,4 @@
         assertEquals("http://example.com/foo.jpg", doc.select("img").first().absUrl("src"));
     }
 
->>>>>>> 9e1ca808
 }